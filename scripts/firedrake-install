#! /usr/bin/env python3
import logging
import platform
import subprocess
import sys
import os
import stat
import shutil
from glob import glob
from argparse import ArgumentParser, RawDescriptionHelpFormatter
import argparse
from collections import OrderedDict
import atexit

# Packages which we wish to ensure are always recompiled
wheel_blacklist = ["mpi4py", "randomgen"]

# Firedrake application installation shortcuts.
firedrake_apps = {
    "gusto": ("""Atmospheric dynamical core library. http://firedrakeproject.org/gusto""",
              "git+ssh://github.com/firedrakeproject/gusto#egg=gusto"),
    "thetis": ("""Coastal ocean model. http://thetisproject.org""",
               "git+ssh://github.com/thetisproject/thetis#egg=thetis"),
    "pyadjoint": ("""New generation adjoint. https://bitbucket.org/dolfin-adjoint/pyadjoint""",
                  "git+ssh://bitbucket.org/dolfin-adjoint/pyadjoint.git#egg=pyadjoint"),
    "icepack": ("""Glacier and ice sheet model. https://icepack.github.io""",
                "git+ssh://github.com/icepack/icepack.git#egg=icepack"),
}


class InstallError(Exception):
    # Exception for generic install problems.
    pass


class FiredrakeConfiguration(dict):
    """A dictionary extended to facilitate the storage of Firedrake
    configuration information."""
    def __init__(self, args=None):
        super(FiredrakeConfiguration, self).__init__()

        '''A record of the persistent options in force.'''
        self["options"] = {}
        '''Relevant environment variables.'''
        self["environment"] = {}
        '''Additional packages installed via the plugin interface.'''
        self["additions"] = []

        if args:
            for o in self._persistent_options:
                if o in args.__dict__.keys():
                    self["options"][o] = args.__dict__[o]

    _persistent_options = ["package_manager",
                           "minimal_petsc", "mpicc", "mpicxx", "mpif90", "mpiexec", "disable_ssh",
                           "honour_petsc_dir",
                           "show_petsc_configure_options",
                           "slepc", "slope", "packages", "honour_pythonpath",
                           "petsc_int_type", "cache_dir"]


def deep_update(this, that):
    from collections import abc
    for k, v in that.items():
        if isinstance(v, abc.Mapping) and k in this.keys():
            this[k] = deep_update(this.get(k, {}), v)
        else:
            this[k] = v
    return this


invocation_directory = os.path.abspath(os.getcwd())

if os.path.basename(__file__) == "firedrake-install":
    mode = "install"
elif os.path.basename(__file__) == "firedrake-update":
    mode = "update"
    os.chdir(os.path.dirname(os.path.realpath(__file__)) + "/../..")
else:
    sys.exit("Script must be invoked either as firedrake-install or firedrake-update")


# Set up logging
# Log to file at DEBUG level
logfile = os.path.join(invocation_directory, 'firedrake-%s.log' % mode)
logging.basicConfig(level=logging.DEBUG,
                    format='%(asctime)s %(levelname)-6s %(message)s',
                    filename=logfile,
                    filemode='w')
# Log to console at INFO level
console = logging.StreamHandler()
console.setLevel(logging.INFO)
formatter = logging.Formatter('%(message)s')
console.setFormatter(formatter)
logging.getLogger().addHandler(console)

log = logging.getLogger()

log.info("Running %s" % " ".join(sys.argv))


if sys.version_info < (3, 5):
    if mode == "install":
        print("""\nInstalling Firedrake requires Python 3, at least version 3.5.
You should run firedrake-install with python3.""")
    if mode == "update":
        if hasattr(sys, "real_prefix"):
            # sys.real_prefix exists iff we are in an active virtualenv.
            #
            # Existing install trying to update past the py2/py3 barrier
            print("""\nFiredrake is now Python 3 only.  You cannot upgrade your existing installation.
Please follow the instructions at http://www.firedrakeproject.org/download.html to reinstall.""")
            sys.exit(1)
        else:
            # Accidentally (?) running firedrake-update with python2.
            print("""\nfiredrake-update must be run with Python 3, did you accidentally use Python 2?""")
    sys.exit(1)


branches = {}

jenkins = "JENKINS_URL" in os.environ
ci_testing_firedrake = "FIREDRAKE_CI_TESTS" in os.environ


def resolve_doi_branches(doi):
    import requests
    import hashlib
    log.info("Installing Firedrake components specified by {}".format(doi))
    response = requests.get("https://zenodo.org/api/records",
                            params={"q": "doi:{}".format(doi.replace("/", r"\/"))})
    if response.status_code >= 400:
        log.error("Unable to obtain Zenodo record for doi {}".format(doi))
        log.error("Response was {}".format(response.json()))
        sys.exit(1)
    response = response.json()
    try:
        record, = response["hits"]["hits"]
    except ValueError:
        log.error("Was expecting one record for doi '{doi}', found {num}".format(
            doi=doi, num=response["hits"]["total"]))
        log.error("Response was {}".format(response))
        sys.exit(1)
    files = record["files"]
    try:
        componentjson, = (f for f in files if f["key"] == "components.json")
    except ValueError:
        log.error("Expecting to find exactly one 'components.json' in record")
        sys.exit(1)
    download = requests.get(componentjson["links"]["self"])
    if download.status_code >= 400:
        log.error("Unable to download 'components.json'")
        log.error("Response was {}".format(download.json()))
        sys.exit(1)
    # component response has checksum as "md5:HEXDIGEST", strip the md5.
    if hashlib.md5(download.content).hexdigest() != componentjson["checksum"][4:]:
        log.error("Download failed checksum, expecting {expect}, got {got}".format(
            expect=componentjson["checksum"][4:],
            got=hashlib.md5(download.content).hexdigest()))
        sys.exit(1)
    componentjson = download.json()
    branches = {}
    for record in componentjson["components"]:
        commit = record["commit"]
        component = record["component"]
        package = component[component.find("/")+1:].lower()
        branches[package] = commit
        log.info("Using commit {commit} for component {comp}".format(
            commit=commit, comp=component))
    return branches


if mode == "install":
    # Handle command line arguments.
    parser = ArgumentParser(description="""Install firedrake and its dependencies.""",
                            epilog="""The install process has three steps.

1. Any required system packages are installed using brew (MacOS) or apt (Ubuntu
   and similar Linux systems). On a Linux system without apt, the installation
   will fail if a dependency is not found.

2. A set of standard and/or third party Python packages is installed to the
   specified install location.

3. The core set of Python packages is downloaded to ./firedrake/src/ and
   installed to the specified location.

The install creates a venv in ./firedrake and installs inside
that venv.

The installer will ensure that the required configuration options are
passed to PETSc. In addition, any configure options which you provide
in the PETSC_CONFIGURE_OPTIONS environment variable will be
honoured.""",
                            formatter_class=RawDescriptionHelpFormatter)

    parser.add_argument("--slope", action='store_true',
                        help="Also install SLOPE. This enables loop tiling in PyOP2.")
    parser.add_argument("--slepc", action="store_true",
                        help="Install SLEPc along with PETSc.")
    parser.add_argument("--disable-ssh", action="store_true",
                        help="Do not attempt to use ssh to clone git repositories: fall immediately back to https.")
    parser.add_argument("--no-package-manager", action='store_false', dest="package_manager",
                        help="Do not attempt to use apt or homebrew to install operating system packages on which we depend.")
    parser.add_argument("--minimal-petsc", action="store_true",
                        help="Minimise the set of petsc dependencies installed. This creates faster build times (useful for build testing).")
    group = parser.add_mutually_exclusive_group()
    group.add_argument("--honour-petsc-dir", action="store_true",
                       help="Usually it is best to let Firedrake build its own PETSc. If you wish to use another PETSc, set PETSC_DIR and pass this option.")
    group.add_argument("--petsc-int-type", choices=["int32", "int64"],
                       default="int32", type=str,
                       help="The integer type used by PETSc.  Use int64 if you need to solve problems with more than 2 billion degrees of freedom.  Only takes effect if firedrake-install builds PETSc.")

    parser.add_argument("--honour-pythonpath", action="store_true",
                        help="Pointing to external Python packages is usually a user error. Set this option if you know that you want PYTHONPATH set.")
    parser.add_argument("--rebuild-script", action="store_true",
                        help="Only rebuild the firedrake-install script. Use this option if your firedrake-install script is broken and a fix has been released in upstream Firedrake. You will need to specify any other options which you wish to be honoured by your new update script.")
    parser.add_argument("--doi", type=str, nargs=1,
                        help="Install a set of components matching a particular Zenodo DOI. The record should have been created with firedrake-zenodo.")
    # Used for testing if Zenodo broke the API
    # Tries to resolve to a known DOI and immediately exits.
    parser.add_argument("--test-doi-resolution", action="store_true",
                        help=argparse.SUPPRESS)
    parser.add_argument("--package-branch", type=str, nargs=2, action="append", metavar=("PACKAGE", "BRANCH"),
                        help="Specify which branch of a package to use. This takes two arguments, the package name and the branch.")
    parser.add_argument("--verbose", "-v", action="store_true", help="Produce more verbose debugging output.")
    parser.add_argument("--mpicc", type=str,
                        action="store", default=None,
                        help="C compiler to use when building with MPI (default is 'mpicc')")
    parser.add_argument("--mpicxx", type=str,
                        action="store", default=None,
                        help="C++ compiler to use when building with MPI (default is 'mpicxx')")
    parser.add_argument("--mpif90", type=str,
                        action="store", default=None,
                        help="Fortran compiler to use when building with MPI (default is 'mpif90')")
    parser.add_argument("--mpiexec", type=str,
                        action="store", default=None,
                        help="MPI launcher (default is 'mpiexec')")
    parser.add_argument("--show-petsc-configure-options", action="store_true",
                        help="Print out the configure options passed to PETSc")
    parser.add_argument("--venv-name", default="firedrake",
                        type=str, action="store",
                        help="Name of the venv to create (default is 'firedrake')")
    parser.add_argument("--install", action="append", dest="packages",
                        help="Additional packages to be installed. The address should be in format vcs+protocol://repo_url/#egg=pkg&subdirectory=pkg_dir . Some additional packages have shortcut install options for more information see --install-help.")
    parser.add_argument("--install-help", action="store_true",
                        help="Provide information on packages which can be installed using shortcut names.")
    parser.add_argument("--cache-dir", type=str,
                        action="store",
                        help="Directory to use for disk caches of compiled code (default is the .cache subdirectory of the Firedrake installation).")
    parser.add_argument("--documentation-dependencies", action="store_true",
                        help="Install the dependencies required to build the documentation")

    args = parser.parse_args()

    # If the user has set any MPI info, they must set them all
    if args.mpicc or args.mpicxx or args.mpif90 or args.mpiexec:
        if not (args.mpicc and args.mpicxx and args.mpif90 and args.mpiexec):
            log.error("If you set any MPI information, you must set all of {mpicc, mpicxx, mpif90, mpiexec}.")
            sys.exit(1)

    if args.package_branch:
        branches = {package.lower(): branch for package, branch in args.package_branch}
    if args.test_doi_resolution:
        actual = resolve_doi_branches("10.5281/zenodo.1322546")
        expect = {'coffee': '87e50785d3a05b111f5423a66d461cd44cc4bdc9',
                  'finat': 'aa74fd499304c8363a4520555fd62ef21e8e5e1f',
                  'fiat': '184601a46c24fb5cbf8fd7961d22b16dd26890e7',
                  'firedrake': '6a30b64da01eb587dcc0e04e8e6b84fe4839bdb7',
                  'petsc': '413f72f04f5cb0a010c85e03ed029573ff6d4c63',
                  'petsc4py': 'ac2690070a80211dfdbab04634bdb3496c14ca0a',
                  'tsfc': 'fe9973eaacaa205fd491cd1cc9b3743b93a3d076',
                  'ufl': 'c5eb7fbe89c1091132479c081e6fa9c182191dcc',
                  'pyop2': '741a21ba9a62cb67c0aa300a2e199436ea8cb61c'}
        if actual != expect:
            log.error("Unable to resolve DOI correctly.")
            log.error("You'll need to figure out how Zenodo have changed their API.")
            sys.exit(1)
        else:
            log.info("DOI resolution test passed.")
            sys.exit(0)
    if args.doi:
        branches = resolve_doi_branches(args.doi[0])

    args.prefix = False  # Disabled as untested
    args.packages = args.packages or []

    config = FiredrakeConfiguration(args)
else:
    import firedrake_configuration
    config = firedrake_configuration.get_config()
    if config is None:
        raise InstallError("Failed to find existing Firedrake configuration")

    parser = ArgumentParser(description="""Update this firedrake install to the latest versions of all packages.""",
                            formatter_class=RawDescriptionHelpFormatter)
    parser.add_argument("--no-update-script", action="store_false", dest="update_script",
                        help="Do not update script before updating Firedrake.")
    parser.add_argument("--rebuild", action="store_true",
                        help="Rebuild all packages even if no new version is available. Usually petsc and petsc4py are only rebuilt if they change. All other packages are always rebuilt.")
    parser.add_argument("--rebuild-script", action="store_true",
                        help="Only rebuild the firedrake-install script. Use this option if your firedrake-install script is broken and a fix has been released in upstream Firedrake. You will need to specify any other options which you wish to be honoured by your new update script.")
    parser.add_argument("--slope", action='store_true', dest="slope", default=config["options"]["slope"],
                        help="Also install SLOPE. This enables loop tiling in PyOP2.")
    parser.add_argument("--slepc", action="store_true", dest="slepc", default=config["options"]["slepc"],
                        help="Install SLEPc along with PETSc")
    group = parser.add_mutually_exclusive_group()
    group.add_argument("--honour-petsc-dir", action="store_true",
                       default=config["options"].get("honour_petsc_dir", False),
                       help="Usually it is best to let Firedrake build its own PETSc. If you wish to use another PETSc, set PETSC_DIR and pass this option.")
    group.add_argument("--petsc-int-type", choices=["int32", "int64"],
                       default="int32", type=str,
                       help="The integer type used by PETSc.  Use int64 if you need to solve problems with more than 2 billion degrees of freedom.  Only takes effect if firedrake-install builds PETSc.")

    parser.add_argument("--honour-pythonpath", action="store_true", default=config["options"].get("honour_pythonpath", False),
                        help="Pointing to external Python packages is usually a user error. Set this option if you know that you want PYTHONPATH set.")
    parser.add_argument("--clean", action='store_true',
                        help="Delete any remnants of obsolete Firedrake components.")
    parser.add_argument("--verbose", "-v", action="store_true", help="Produce more verbose debugging output.")
    parser.add_argument("--install", action="append", dest="packages", default=config["options"].get("packages", []),
                        help="Additional packages to be installed. The address should be in format vcs+protocol://repo_url/#egg=pkg&subdirectory=pkg_dir. Some additional packages have shortcut install options for more information see --install-help.")
    parser.add_argument("--install-help", action="store_true",
                        help="Provide information on packages which can be installed using shortcut names.")
    parser.add_argument("--cache-dir", type=str,
                        action="store", default=config["options"].get("cache_dir", ""),
                        help="Directory to use for disk caches of compiled code (default is the .cache subdirectory of the Firedrake installation).")
    parser.add_argument("--documentation-dependencies", action="store_true",
                        help="Install the dependencies required to build the documentation")

    args = parser.parse_args()

    args.packages = list(set(args.packages))  # remove duplicates

    petsc_int_type_changed = False
    if config["options"].get("petsc_int_type", "int32") != args.petsc_int_type:
        petsc_int_type_changed = True
        args.rebuild = True

    config = deep_update(config, FiredrakeConfiguration(args))

if args.install_help:
    help_string = """
You can install the following packages by passing --install shortname
where shortname is one of the names given below:

"""
    componentformat = "|{:10}|{:70}|\n"
    header = componentformat.format("Name", "Description")
    line = "-" * (len(header) - 1) + "\n"
    help_string += line + header + line
    for package, d in firedrake_apps.items():
        help_string += componentformat.format(package, d[0])
    help_string += line
    print(help_string)
    sys.exit(0)


@atexit.register
def print_log_location():
    log.info("\n\n%s log saved in %s" % (mode.capitalize(), logfile))


class directory(object):
    """Context manager that executes body in a given directory"""
    def __init__(self, dir):
        self.dir = os.path.abspath(dir)

    def __enter__(self):
        self.olddir = os.path.abspath(os.getcwd())
        log.debug("Old path '%s'" % self.olddir)
        log.debug("Pushing path '%s'" % self.dir)
        os.chdir(self.dir)

    def __exit__(self, *args):
        log.debug("Popping path '%s'" % self.dir)
        os.chdir(self.olddir)
        log.debug("New path '%s'" % self.olddir)


class environment(object):
    def __init__(self, **env):
        self.old = os.environ.copy()
        self.new = env

    def __enter__(self):
        os.environ.update(self.new)

    def __exit__(self, *args):
        os.environ = self.old


options = config["options"]

# Apply short cut package names.
options["packages"] = [firedrake_apps.get(p, (None, p))[1] for p in options["packages"]]


# Record of obsolete packages which --clean should remove from old installs.
old_git_packages = ["dolfin-adjoint", "libadjoint"]

if mode == "install":
    firedrake_env = os.path.abspath(args.venv_name)
else:
    try:
        firedrake_env = os.environ["VIRTUAL_ENV"]
    except KeyError:
        quit("Unable to retrieve venv name from the environment.\n Please ensure the venv is active before running firedrake-update.")

if "cache_dir" not in config["options"] or not config["options"]["cache_dir"]:
    config["options"]["cache_dir"] = os.path.join(firedrake_env, ".cache")


# venv install
python = ["%s/bin/python" % firedrake_env]
# Use the pip from the venv
pip = python + ["-m", "pip"]
pipinstall = pip + ["install", "--no-binary", ",".join(wheel_blacklist)]


# This context manager should be used whenever arguments should be temporarily added to pipinstall.
class pipargs(object):
    def __init__(self, *args):
        self.args = args

    def __enter__(self):
        self.save = pipinstall.copy()
        pipinstall.extend(self.args)

    def __exit__(self, *args, **kwargs):
        global pipinstall
        pipinstall = self.save


pyinstall = python + ["setup.py", "install"]

if "PYTHONPATH" in os.environ and not args.honour_pythonpath:
    quit("""The PYTHONPATH environment variable is set. This is probably an error.
If you really want to use your own Python packages, please run again with the
--honour-pythonpath option.
""")

petsc_opts = "--download-eigen=%s/src/eigen-3.3.3.tgz " % firedrake_env

petsc_opts += "--with-fortran-bindings=0 "

if options["minimal_petsc"]:
    if options["petsc_int_type"] == "int64":
        petsc_opts += """--download-metis --download-parmetis --download-hdf5 --download-hypre --with-64-bit-indices"""
    else:
        petsc_opts += """--download-chaco --download-metis --download-parmetis --download-scalapack --download-hypre --download-mumps --download-hdf5"""
else:
    if options["petsc_int_type"] == "int64":
        petsc_opts += """--download-metis --download-parmetis --download-hypre --with-zlib --download-netcdf --download-pnetcdf --download-hdf5 --download-exodusii --with-64-bit-indices"""
    else:
        petsc_opts += """--download-chaco --download-metis --download-parmetis --download-scalapack --download-hypre --download-mumps --with-zlib --download-netcdf --download-hdf5 --download-pnetcdf --download-exodusii"""


if "PETSC_CONFIGURE_OPTIONS" not in os.environ:
    os.environ["PETSC_CONFIGURE_OPTIONS"] = petsc_opts
else:
    for opt in petsc_opts.split():
        if opt not in os.environ["PETSC_CONFIGURE_OPTIONS"]:
            os.environ["PETSC_CONFIGURE_OPTIONS"] += " " + opt

if mode == "update" and petsc_int_type_changed:
    log.warning("""Force rebuilding all packages because PETSc int type changed""")


def check_call(arguments, env=None):
    try:
        log.debug("Running command '%s'", " ".join(arguments))
        log.debug(subprocess.check_output(arguments, stderr=subprocess.STDOUT, env=env).decode())
    except subprocess.CalledProcessError as e:
        log.debug(e.output.decode())
        raise


def check_output(args, env=None):
    try:
        log.debug("Running command '%s'", " ".join(args))
        result = subprocess.check_output(args, stderr=subprocess.STDOUT, env=env)
        if isinstance(result, str):
            # Python 2
            return result
        else:
            # Python 3
            return result.decode()
    except subprocess.CalledProcessError as e:
        log.debug(e.output.decode())
        raise


def brew_install(name, options=None):
    try:
        # Check if it's already installed
        check_call(["brew", "list", name])
    except subprocess.CalledProcessError:
        # If not found, go ahead and install
        arguments = [name]
        if options:
            arguments = options + arguments
        if args.verbose:
            arguments = ["--verbose"] + arguments
        check_call(["brew", "install"] + arguments)


def apt_check(name):
    log.info("Checking for presence of package %s..." % name)
    # Note that subprocess return codes have the opposite logical
    # meanings to those of Python variables.
    try:
        check_call(["dpkg-query", "-s", name])
        log.info("  installed.")
        return True
    except subprocess.CalledProcessError:
        log.info("  missing.")
        return False


def apt_install(names):
    log.info("Installing missing packages: %s." % ", ".join(names))
    if sys.stdin.isatty():
        subprocess.check_call(["sudo", "apt-get", "install"] + names)
    else:
        log.info("Non-interactive stdin detected; installing without prompts")
        subprocess.check_call(["sudo", "apt-get", "-y", "install"] + names)


def split_requirements_url(url):
    name = url.split(".git")[0].split("#")[0].split("/")[-1]
    spliturl = url.split("://")[1].split("#")[0].split("@")
    try:
        plain_url, branch = spliturl
    except ValueError:
        plain_url = spliturl[0]
        branch = "master"
    return name, plain_url, branch


def git_url(plain_url, protocol):
    if protocol == "ssh":
        return "git@%s:%s" % tuple(plain_url.split("/", 1))
    elif protocol == "https":
        return "https://%s" % plain_url
    else:
        raise ValueError("Unknown git protocol: %s" % protocol)


def git_clone(url):
    name, plain_url, branch = split_requirements_url(url)
    if name == "petsc" and args.honour_petsc_dir:
        log.info("Using existing petsc installation\n")
        return name
    log.info("Cloning %s\n" % name)
    branch = branches.get(name.lower(), branch)
    try:
        if options["disable_ssh"]:
            raise InstallError("Skipping ssh clone because --disable-ssh")
        # note: so far only loopy requires submodule
        check_call(["git", "clone", "-q", "--recursive", git_url(plain_url, "ssh")])
        log.info("Successfully cloned repository %s" % name)
    except (subprocess.CalledProcessError, InstallError):
        if not options["disable_ssh"]:
            log.warning("Failed to clone %s using ssh, falling back to https." % name)
        try:
            check_call(["git", "clone", "-q", "--recursive", git_url(plain_url, "https")])
            log.info("Successfully cloned repository %s." % name)
        except subprocess.CalledProcessError:
            log.error("Failed to clone %s branch %s." % (name, branch))
            raise
    with directory(name):
        try:
            log.info("Checking out branch %s" % branch)
            check_call(["git", "checkout", "-q", branch])
            log.info("Successfully checked out branch %s" % branch)
        except subprocess.CalledProcessError:
            log.error("Failed to check out branch %s" % branch)
            raise
    return name


def list_cloned_dependencies(name):
    log.info("Finding dependencies of %s\n" % name)
    deps = OrderedDict()
    try:
        for dep in open(name + "/requirements-git.txt", "r"):
            name = split_requirements_url(dep.strip())[0]
            deps[name] = dep.strip()
    except IOError:
        pass
    return deps


def clone_dependencies(name):
    log.info("Cloning the dependencies of %s" % name)
    deps = []
    try:
        for dep in open(name + "/requirements-git.txt", "r"):
            deps.append(git_clone(dep.strip()))
    except IOError:
        pass
    return deps


def git_update(name, url=None):
    # Update the named git repo and return true if the current branch actually changed.
    log.info("Updating the git repository for %s" % name)
    with directory(name):
        git_sha = check_output(["git", "rev-parse", "HEAD"])
        # Ensure remotes get updated if and when we move repositories.
        if url:
            plain_url = split_requirements_url(url)[1]
            current_url = check_output(["git", "remote", "-v"]).split()[1]
            protocol = "https" if current_url.startswith("https") else "ssh"
            new_url = git_url(plain_url, protocol)
            # Ensure we only change from bitbucket to github and not the reverse.
            if new_url != current_url and "bitbucket.org" in current_url \
               and "github.com/firedrakeproject" in plain_url:
                log.info("Updating git remote for %s" % name)
                check_call(["git", "remote", "set-url", "origin", new_url])
        check_call(["git", "pull"])
        git_sha_new = check_output(["git", "rev-parse", "HEAD"])
    return git_sha != git_sha_new


def run_pip(args):
    check_call(pip + args)


def run_pip_install(pipargs):
    # Make pip verbose when logging, so we see what the
    # subprocesses wrote out.
    # Particularly important for debugging petsc fails.
    pipargs = ["-vvv"] + pipargs
    check_call(pipinstall + pipargs)


def run_cmd(args):
    check_call(args)


def pip_requirements(package):
    log.info("Installing pip dependencies for %s" % package)
    if os.path.isfile("%s/requirements-ext.txt" % package):
        run_pip_install(["-r", "%s/requirements-ext.txt" % package])
    elif os.path.isfile("%s/requirements.txt" % package):
        if package == "COFFEE":
            # FIXME: Horrible hack to work around
            # https://github.com/coin-or/pulp/issues/123
            run_pip_install(["--no-deps", "-r", "%s/requirements.txt" % package])
        elif package == "pyadjoint":
            with open("%s/requirements.txt" % package, "r") as f:
                reqs = f.readlines()
            for req in reqs:
                req = req.strip()
                try:
                    run_pip_install([req])
                except subprocess.CalledProcessError as e:
                    if req == "tensorflow":
                        log.debug("Skipping failing install of optional pyadjoint dependency tensorflow")
                    else:
                        raise e
        elif package == "loopy":
            # loopy dependencies are installed in setup.py
            return
        else:
            run_pip_install(["-r", "%s/requirements.txt" % package])
    else:
        log.info("No dependencies found. Skipping.")


def install(package):
    log.info("Installing %s" % package)
    if package == "petsc/":
        build_and_install_petsc()
    # The following outrageous hack works around the fact that petsc and co. cannot be installed in developer mode.
    elif package not in ["petsc4py/", "slepc/", "slepc4py/"]:
        run_pip_install(["-e", package])
    else:
        run_pip_install(["--ignore-installed", package])


def clean(package):
    log.info("Cleaning %s" % package)
    with directory(package):
        check_call(["python", "setup.py", "clean"])


def pip_uninstall(package):
    log.info("Removing existing %s installations\n" % package)
    # Uninstalling something with pip is an absolute disaster.  We
    # have to use pip freeze to list all available packages "locally"
    # and keep on removing the one we want until it is gone from this
    # list!  Yes, pip will happily have two different versions of the
    # same package co-existing.  Moreover, depending on the phase of
    # the moon, the order in which they are uninstalled is not the
    # same as the order in which they appear on sys.path!
    again = True
    i = 0
    while again:
        # List installed packages, "locally".  In a venv,
        # this just tells me packages in the venv, otherwise it
        # gives me everything.
        lines = check_output(pip + ["freeze", "-l"])
        again = False
        for line in lines.split("\n"):
            # Do we have a locally installed package?
            if line.startswith(package):
                # Uninstall it.
                run_pip(["uninstall", "-y", line.strip()])
                # Go round again, because THERE MIGHT BE ANOTHER ONE!
                again = True
        i += 1
        if i > 10:
            raise InstallError("pip claims it uninstalled %s more than 10 times.  Something is probably broken.", package)


def get_petsc_dir():
    if args.honour_petsc_dir:
        try:
            petsc_dir = os.environ["PETSC_DIR"]
        except KeyError:
            raise InstallError("Unable to find installed PETSc (did you forget to set PETSC_DIR?)")
        petsc_arch = os.environ.get("PETSC_ARCH", "")
    else:
        try:
            petsc_dir = check_output(python
                                     + ["-c", "import petsc; print(petsc.get_petsc_dir())"]).strip()

            petsc_arch = ""
        except subprocess.CalledProcessError:
            raise InstallError("Unable to find installed PETSc")
    return petsc_dir, petsc_arch


def get_slepc_dir():
    petsc_dir, petsc_arch = get_petsc_dir()
    if args.honour_petsc_dir:
        try:
            slepc_dir = os.environ["SLEPC_DIR"]
        except KeyError:
            raise InstallError("Need to set SLEPC_DIR for --slepc with --honour-petsc-dir")
    else:
        try:
            slepc_dir = check_output(python
                                     + ["-c", "import slepc; print(slepc.get_slepc_dir())"]).strip()
        except subprocess.CalledProcessError:
            raise InstallError("Unable to find installed SLEPc")
    return slepc_dir, petsc_arch


def build_and_install_petsc():
    import hashlib
    import urllib.request
    tarball = "eigen-3.3.3.tgz"
    url = "https://bitbucket.org/eigen/eigen/get/3.3.3.tar.gz"
    sha = hashlib.sha256()
    expect = "94878cbfa27b0d0fbc64c00d4aafa137f678d5315ae62ba4aecddbd4269ae75f"
    if not os.path.exists(tarball):
        log.info("Downloading Eigen from '%s' to '%s'" % (url, tarball))
        urllib.request.urlretrieve(url, filename=tarball)
    else:
        log.info("Eigen tarball already downloaded to '%s'" % tarball)
    log.info("Checking Eigen tarball integrity")
    with open(tarball, "rb") as f:
        while True:
            data = f.read(65536)
            if not data:
                break
            sha.update(data)
    actual = sha.hexdigest()
    if actual != expect:
        raise InstallError("Downloaded Eigen tarball has incorrect sha256sum, expected '%s', was '%s'",
                           expect, actual)
    else:
        log.info("Eigen tarball hash valid")
    log.info("Building PETSc. \nDepending on your platform, may take between a few minutes and an hour or more to build!")
    run_pip_install(["--ignore-installed", "petsc/"])


def build_and_install_h5py():
    import shutil
    log.info("Installing h5py")
    # Clean up old downloads
    if os.path.exists("h5py-2.5.0"):
        log.info("Removing old h5py-2.5.0 source")
        shutil.rmtree("h5py-2.5.0")
    if os.path.exists("h5py.tar.gz"):
        log.info("Removing old h5py.tar.gz")
        os.remove("h5py.tar.gz")

    url = "git+https://github.com/firedrakeproject/h5py.git@firedrake#egg=h5py"
    if os.path.exists("h5py"):
        changed = False
        with directory("h5py"):
            # Rewrite old h5py/h5py remote to firedrakeproject/h5py remote.
            plain_url = split_requirements_url(url)[1]
            current_remote = check_output(["git", "remote", "-v"]).split()[1]
            proto = "https" if current_remote.startswith("https") else "ssh"
            new_remote = git_url(plain_url, proto)
            if new_remote != current_remote and "h5py/h5py.git" in current_remote:
                log.info("Updating git remote for h5py from %s to %s", current_remote, new_remote)
                check_call(["git", "remote", "set-url", "origin", new_remote])
                check_call(["git", "fetch", "-p", "origin"])
                check_call(["git", "checkout", "firedrake"])
                changed = True
        changed |= git_update("h5py")
    else:
        git_clone(url)
        changed = True

    petsc_dir, petsc_arch = get_petsc_dir()
    hdf5_dir = "%s/%s" % (petsc_dir, petsc_arch)
    if changed or args.rebuild:
        log.info("Linking h5py against PETSc found in %s\n" % hdf5_dir)
        with environment(HDF5_DIR=hdf5_dir,
                         HDF5_MPI="ON"):
            # Only uninstall if things changed.
            pip_uninstall("h5py")
            # Pip installing from dirty directory is potentially unsafe.
            with directory("h5py/"):
                check_call(["git", "clean", "-fdx"])
            install("h5py/")
    else:
        log.info("No need to rebuild h5py")


def build_and_install_libsupermesh():
    log.info("Installing libsupermesh")
    url = "git+https://bitbucket.org/libsupermesh/libsupermesh.git"
    if os.path.exists("libsupermesh"):
        log.info("Updating the git repository for libsupermesh")
        with directory("libsupermesh"):
            check_call(["git", "fetch"])
            git_sha = check_output(["git", "rev-parse", "HEAD"])
            git_sha_new = check_output(["git", "rev-parse", "@{u}"])
            changed = git_sha != git_sha_new
            if changed:
                check_call(["git", "reset", "--hard"])
                check_call(["git", "pull"])
    else:
        git_clone(url)
        changed = True
    if changed:
        with directory("libsupermesh"):
            check_call(["git", "reset", "--hard"])
            check_call(["git", "clean", "-f", "-x", "-d"])
            check_call(["mkdir", "-p", "build"])
            with directory("build"):
                check_call(["cmake", "..", "-DBUILD_SHARED_LIBS=ON",
                            "-DCMAKE_INSTALL_PREFIX=" + firedrake_env,
                            "-DMPI_C_COMPILER=" + cc,
                            "-DMPI_CXX_COMPILER=" + cxx,
                            "-DMPI_Fortran_COMPILER=" + f90])
                check_call(["make"])
                check_call(["make", "install"])
    else:
        log.info("No need to rebuild libsupermesh")


def build_and_install_libspatialindex():
    log.info("Installing libspatialindex")
    if os.path.exists("libspatialindex"):
        log.info("Updating the git repository for libspatialindex")
        with directory("libspatialindex"):
            check_call(["git", "fetch"])
            git_sha = check_output(["git", "rev-parse", "HEAD"])
            git_sha_new = check_output(["git", "rev-parse", "@{u}"])
            libspatialindex_changed = git_sha != git_sha_new
            if libspatialindex_changed:
                check_call(["git", "reset", "--hard"])
                check_call(["git", "pull"])
    else:
        git_clone("git+https://github.com/firedrakeproject/libspatialindex.git")
        libspatialindex_changed = True

    if libspatialindex_changed:
        with directory("libspatialindex"):
            # Clean source directory
            check_call(["git", "reset", "--hard"])
            check_call(["git", "clean", "-f", "-x", "-d"])
            # Patch Makefile.am to skip building test
            check_call(["sed", "-i", "-e", "/^SUBDIRS/s/ test//", "Makefile.am"])
            # Build and install
            check_call(["./autogen.sh"])
            check_call(["./configure", "--prefix=" + firedrake_env,
                        "--enable-shared", "--disable-static"])
            check_call(["make"])
            check_call(["make", "install"])
    else:
        log.info("No need to rebuild libspatialindex")


def build_and_install_slepc():
    petsc_dir, petsc_arch = get_petsc_dir()

    if args.honour_petsc_dir:
        slepc_dir, slepc_arch = get_slepc_dir()
        log.info("Using installed SLEPc from %s/%s", slepc_dir, slepc_arch)
    else:
        log.info("Installing SLEPc.")
        url = "git+https://github.com/firedrakeproject/slepc.git@firedrake"
        if os.path.exists("slepc"):
            slepc_changed = False
            with directory("slepc"):
                plain_url = split_requirements_url(url)[1]
                current_remote = check_output(["git", "remote", "-v"]).split()[1]
                proto = "https" if current_remote.startswith("https") else "ssh"
                new_remote = git_url(plain_url, proto)
                if new_remote != current_remote:
                    log.info("Updating git remote for SLEPc from %s to %s", current_remote, new_remote)
                    check_call(["git", "remote", "set-url", "origin", new_remote])
                    check_call(["git", "fetch", "-p", "origin"])
                    check_call(["git", "checkout", "firedrake"])
                    slepc_changed = True
            slepc_changed |= git_update("slepc")
        else:
            git_clone(url)
            slepc_changed = True
        if slepc_changed:
            install("slepc/")
        else:
            log.info("No need to rebuild SLEPc")

    log.info("Installing slepc4py.")
    url = "git+https://github.com/firedrakeproject/slepc4py.git@firedrake"
    if os.path.exists("slepc4py"):
        slepc4py_changed = False
        with directory("slepc4py"):
            plain_url = split_requirements_url(url)[1]
            current_remote = check_output(["git", "remote", "-v"]).split()[1]
            proto = "https" if current_remote.startswith("https") else "ssh"
            new_remote = git_url(plain_url, proto)
            if new_remote != current_remote:
                log.info("Updating git remote for slepc4py from %s to %s", current_remote, new_remote)
                check_call(["git", "remote", "set-url", "origin", new_remote])
                check_call(["git", "fetch", "-p", "origin"])
                check_call(["git", "checkout", "firedrake"])
                slepc4py_changed = True
        slepc4py_changed |= git_update("slepc4py")
    else:
        git_clone(url)
        slepc4py_changed = True
    if slepc4py_changed:
        install("slepc4py/")
    else:
        log.info("No need to rebuild slepc4py")


def build_and_install_slope():
    log.info("Installing SLOPE")
    if os.path.exists("SLOPE"):
        slope_changed = git_update("SLOPE")
    else:
        git_clone("git+https://github.com/coneoproject/SLOPE.git")
        slope_changed = True

    if slope_changed:
        with directory("SLOPE"):
            # Clean source directory
            check_call(["git", "reset", "--hard"])
            check_call(["git", "clean", "-f", "-x", "-d"])
            # Build and install (hack: need to do this manually as SLOPE is
            # still stupid and doesn't have a proper configure+make+install system)
            check_call(["make"])
            check_call(["mv"] + glob(os.path.join('lib', '*')) + [os.path.join(firedrake_env, 'lib')])
            include_dir = os.path.join(firedrake_env, 'include', 'SLOPE')
            check_call(["mkdir", "-p", include_dir])
            check_call(["cp"] + glob(os.path.join('sparsetiling', 'include', '*')) + [include_dir])
            # Also install the Python interface
            run_cmd(pyinstall)
    else:
        log.info("No need to rebuild SLOPE")


def install_documentation_dependencies():
    """Just install the required dependencies. There are no provenance
    issues here so no need to record this in the configuration dict."""
    log.info("Installing documentation dependencies")
    run_pip_install(["sphinx"])
    run_pip_install(["sphinxcontrib-bibtex"])
    run_pip_install(["git+https://github.com/sphinx-contrib/youtube.git"])


def clean_obsolete_packages():
    dirs = os.listdir(".")
    for package in old_git_packages:
        pip_uninstall(package)
        if package in dirs:
            shutil.rmtree(package)


def quit(message):
    log.error(message)
    sys.exit(1)


def build_update_script():
    log.info("Creating firedrake-update script.")
    with open("firedrake/scripts/firedrake-install", "r") as f:
        update_script = f.read()

    try:
        os.mkdir("../bin")
    except OSError:
        pass
    with open("../bin/firedrake-update", "w") as f:
        f.write(update_script)
    check_call(["chmod", "a+x", "../bin/firedrake-update"])


if options["show_petsc_configure_options"]:
    log.info("******************************************\n")
    log.info("Building PETSc with the following options:\n")
    log.info("******************************************\n")
    log.info("%s\n\n" % os.environ["PETSC_CONFIGURE_OPTIONS"])

if args.rebuild_script:
    os.chdir(os.path.dirname(os.path.realpath(__file__)) + ("/../.."))

    build_update_script()

    log.info("Successfully rebuilt firedrake-update.\n")

    log.info("To upgrade firedrake, run firedrake-update")
    sys.exit(0)


if "PETSC_DIR" in os.environ and not args.honour_petsc_dir:
    quit("""The PETSC_DIR environment variable is set. This is probably an error.
If you really want to use your own PETSc build, please run again with the
--honour-petsc-dir option.
""")

if "PETSC_DIR" not in os.environ and args.honour_petsc_dir:
    quit("""The --honour-petsc-dir is set, but PETSC_DIR environment variable is
not defined. If you have compiled PETSc manually, set PETSC_DIR
(and optionally PETSC_ARCH) variables to point to the build directory.
""")

if "SLEPC_DIR" not in os.environ and args.honour_petsc_dir and options["slepc"]:
    quit("""If you use --honour-petsc-dir, you must also build SLEPc manually
and set the SLEPC_DIR environment variable appropriately""")

if "SLEPC_DIR" in os.environ and not args.honour_petsc_dir and options["slepc"]:
    quit("""The SLEPC_DIR environment variable is set.  If you want to use
your own SLEPc version, you must also build your own PETSc and run
with --honour-petsc-dir.""")

log.debug("*** Current environment (output of 'env') ***")
log.debug(check_output(["env"]))
log.debug("\n\n")

if mode == "install" or not args.update_script:
    # Check operating system.
    osname = platform.uname()[0]
    if osname == "Darwin":
        if options["package_manager"]:

            log.info("Installing command line tools...")
            try:
                check_call(["xcode-select", "--install"])
            except subprocess.CalledProcessError:
                # expected failure if already installed
                pass

            try:
                check_call(["brew", "--version"])
            except subprocess.CalledProcessError:
                quit("Homebrew not found. Please install it using the instructions at http://brew.sh and then try again.")

            log.info("Installing required packages via homebrew. You can safely ignore warnings that packages are already installed")
            # Ensure a fortran compiler is available
            brew_install("gcc")
            brew_install("openmpi")
            brew_install("python3")
            brew_install("autoconf")
            brew_install("automake")
            brew_install("cmake")
            brew_install("libtool")
            brew_install("mercurial")
            brew_install("boost")
        else:
            log.info("Xcode and homebrew installation disabled. Proceeding on the rash assumption that packaged dependencies are in place.")

    elif osname == "Linux":
        # Check for apt.
        try:
            if not options["package_manager"]:
                raise InstallError
            check_call(["apt-get", "--version"])

            apt_packages = ["build-essential",
                            "autoconf",
                            "automake",
                            "cmake",
                            "gfortran",
                            "git",
                            "libblas-dev",
                            "liblapack-dev",
                            "libmpich-dev",
                            "libtool",
                            "mercurial",
                            "mpich",
                            "python3-dev",
                            "python3-pip",
                            "python3-tk",
                            "python3-venv",
                            "zlib1g-dev",
                            "libboost-dev"]  # For ROL in pyadjoint

            missing_packages = [p for p in apt_packages if not apt_check(p)]
            if missing_packages:
                apt_install(missing_packages)

        except (subprocess.CalledProcessError, InstallError):
            log.info("apt-get not found or disabled. Proceeding on the rash assumption that your compiled dependencies are in place.")
            log.info("If this is not the case, please install the following and try again:")
            log.info("* A C and C++ compiler (for example gcc/g++ or clang), GNU make")
            log.info("* A Fortran compiler (for PETSc)")
            log.info("* MPI")
            log.info("* Blas and Lapack")
            log.info("* Git, Mercurial")
            log.info("* Python version >=3.5")
            log.info("* The Python headers")
            log.info("* autoconf, automake, libtool")
            log.info("* CMake")
            log.info("* zlib")

    else:
        log.warning("You do not appear to be running Linux or MacOS. Please do not be surprised if this install fails.")


if mode == "install":
    if os.path.exists(firedrake_env):
        log.warning("Specified venv '%s' already exists", firedrake_env)
        quit("Can't install into existing venv '%s'" % firedrake_env)

    log.info("Creating firedrake venv in '%s'." % firedrake_env)
    # Debian's Python3 is screwed, they don't ship ensurepip as part
    # of the base python package, so the default python -m venv
    # doesn't work.  Moreover, they have spiked the file such that it
    # calls sys.exit, which will kill any attempts to create a venv
    # with pip.
    try:
        import ensurepip        # noqa: F401
        with_pip = True
    except ImportError:
        with_pip = False
    import venv
    venv.EnvBuilder(with_pip=with_pip).create(firedrake_env)
    if not with_pip:
        import urllib.request
        log.debug("ensurepip unavailable, bootstrapping pip using get-pip.py")
        urllib.request.urlretrieve("https://bootstrap.pypa.io/get-pip.py", filename="get-pip.py")
        check_call(python + ["get-pip.py"])
        log.debug("bootstrapping pip succeeded")
        log.debug("Removing get-pip.py")
        os.remove("get-pip.py")
    # Ensure pip and setuptools are at the latest version.
    run_pip(["install", "-U", "setuptools"])
    run_pip(["install", "-U", "pip"])

    # We haven't activated the venv so we need to manually set the environment.
    os.environ["VIRTUAL_ENV"] = firedrake_env

    # Set up the MPI wrappers
    for opt in ["mpicc", "mpicxx", "mpif90"]:
        if options.get(opt):
            name = options[opt]
            src = shutil.which(name)
            dest = os.path.join(firedrake_env, "bin", opt)
            log.debug("Creating a symlink from %s to %s" % (src, dest))
            os.symlink(src, dest)

    if options.get("mpiexec"):
        mpiexecf = os.path.join(firedrake_env, "bin", "mpiexec")
        log.debug("Creating an mpiexec wrapper for %s" % shutil.which(args.mpiexec))
        with open(mpiexecf, "w") as mpiexec:
            contents = '#!/bin/bash' + os.linesep + shutil.which(args.mpiexec) + ' "$@"'
            mpiexec.write(contents)
        os.chmod(mpiexecf, os.stat(mpiexecf).st_mode | stat.S_IEXEC)

cc = options["mpicc"] or "mpicc"
cxx = options["mpicxx"] or "mpicxx"
f90 = options["mpif90"] or "mpif90"
compiler_env = dict(MPICC=cc,
                    MPICXX=cxx,
                    MPIF90=f90,
                    MPI_C_COMPILER=cc,
                    MPI_CXX_COMPILER=cxx,
                    MPI_Fortran_COMPILER=f90,
                    CC=cc,
                    CXX=cxx,
                    F90=f90)
os.chdir(firedrake_env)

if mode == "install":
    os.mkdir("src")
    os.chdir("src")

    if jenkins and ci_testing_firedrake:
        check_call(["ln", "-s", "../../../", "firedrake"])
    else:
        git_clone("git+https://github.com/firedrakeproject/firedrake.git")

    packages = clone_dependencies("firedrake")
    packages = clone_dependencies("PyOP2") + packages
    packages += ["firedrake"]

    for p in options["packages"]:
        name = git_clone(p)
        packages.extend(clone_dependencies(name))
        packages += [name]

    if args.honour_petsc_dir:
        packages.remove("petsc")

    # Force Cython to install first to work around pip dependency issues.
    run_pip_install(["Cython>=0.22"])

<<<<<<< HEAD
    # Need to install petsc first in order to resolve hdf5 dependency.
    if not args.honour_petsc_dir:
        pipinstall.append("--no-deps")
        packages.remove("petsc")
        install("petsc/")
        pipinstall.pop()

    for p in packages:
        pip_requirements(p)

    build_and_install_h5py()
    build_and_install_libspatialindex()
    build_and_install_libsupermesh()
    pipinstall.append("--no-deps")
    for p in packages:
        if p == "loopy":
            # loopy dependencies are handled in setup.py, pop --no-deps
            pipinstall.pop()
            install(p + "/")
            pipinstall.append("--no-deps")
        else:
            install(p+"/")
            sys.path.append(os.getcwd() + "/" + p)

    # Work around easy-install.pth bug.
    try:
        packages.remove("petsc")
    except ValueError:
        pass
    packages.remove("petsc4py")
    packages.remove("firedrake")
=======
    with environment(**compiler_env):
        # Need to install petsc first in order to resolve hdf5 dependency.
        if not args.honour_petsc_dir:
            with pipargs("--no-deps"):
                packages.remove("petsc")
                install("petsc/")

        for p in packages:
            pip_requirements(p)

        build_and_install_h5py()
        build_and_install_libspatialindex()
        build_and_install_libsupermesh()
        with pipargs("--no-deps"):
            for p in packages:
                install(p+"/")
                sys.path.append(os.getcwd() + "/" + p)

        # Work around easy-install.pth bug.
        try:
            packages.remove("petsc")
        except ValueError:
            pass
        packages.remove("petsc4py")
        packages.remove("firedrake")
>>>>>>> d9faf46a

        build_update_script()

else:
    # Update mode
    os.chdir("src")

    if args.update_script:
        # Pull firedrake, rebuild update script, launch new script
        git_update("firedrake")
        build_update_script()
        os.execv(sys.executable, [sys.executable, "../bin/firedrake-update", "--no-update-script"] + sys.argv[1:])

    deps = OrderedDict()
    deps.update(list_cloned_dependencies("PyOP2"))
    deps.update(list_cloned_dependencies("firedrake"))
    for p in options["packages"]:
        name = split_requirements_url(p)[0]
        deps.update(list_cloned_dependencies(name))
        deps[name] = p
    packages = list(deps.keys())
    packages += ["firedrake"]

    # update packages.
    if not args.honour_petsc_dir:
        petsc_changed = git_update("petsc", deps["petsc"])
    else:
        petsc_changed = False
    petsc4py_changed = git_update("petsc4py", deps["petsc4py"])

    packages.remove("petsc")
    packages.remove("petsc4py")

    if args.clean:
        clean_obsolete_packages()
        for package in packages:
            pip_uninstall(package)
        if args.rebuild:
            pip_uninstall("petsc")
            pip_uninstall("petsc4py")

    for p in packages:
        try:
            git_update(p, deps.get(p, None))
        except OSError as e:
            if e.errno == 2:
                log.warning("%s missing, cloning anew.\n" % p)
                git_clone(deps[p])
            else:
                raise

    # update dependencies.
    for p in packages:
        pip_requirements(p)

<<<<<<< HEAD
    try:
        packages.remove("PyOP2")
        packages.remove("firedrake")
    except ValueError:
        pass
    packages += ("PyOP2", "firedrake")
    for p in packages:
        clean(p)
        if p == "loopy":
            # install loopy dependencies in setup.py
            pipinstall.pop()
            install(p + "/")
            pipinstall.append("--no-deps")
            continue
        install(p+"/")

    # Ensure pytest is at the latest version
    run_pip(["install", "-U", "pytest"])

if options["slepc"]:
    build_and_install_slepc()
if options["slope"]:
    build_and_install_slope()
if args.documentation_dependencies:
    install_documentation_dependencies()
=======
    with pipargs("--no-deps"):
        with environment(**compiler_env):
            # Only rebuild petsc if it has changed.
            if not args.honour_petsc_dir and (args.rebuild or petsc_changed):
                clean("petsc/")
                log.info("Depending on your platform, PETSc may take an hour or more to build!")
                install("petsc/")
            if args.rebuild or petsc_changed or petsc4py_changed:
                clean("petsc4py/")
                install("petsc4py/")

            # Always rebuild h5py.
            build_and_install_h5py()
            build_and_install_libspatialindex()
            build_and_install_libsupermesh()

        try:
            packages.remove("PyOP2")
            packages.remove("firedrake")
        except ValueError:
            pass
        packages += ("PyOP2", "firedrake")
        for p in packages:
            clean(p)
            install(p+"/")

        # Ensure pytest is at the latest version
        run_pip(["install", "-U", "pytest"])

with environment(**compiler_env):
    with pipargs("--no-deps"):
        if options["slepc"]:
            build_and_install_slepc()
        if options["slope"]:
            build_and_install_slope()
    if args.documentation_dependencies:
        install_documentation_dependencies()
>>>>>>> d9faf46a

try:
    import firedrake_configuration
    firedrake_configuration.write_config(config)
    log.info("Configuration saved to configuration.json")
except Exception as e:
    log.warning("Unable to save configuration to a JSON file")
    log.warning("Error Message:")
    log.warning(str(e))

if mode == "update":
    try:
        firedrake_configuration.setup_cache_dirs()
        log.info("Clearing just in time compilation caches.")
        from firedrake.tsfc_interface import clear_cache, TSFCKernel
        from pyop2.compilation import clear_cache as pyop2_clear_cache
        print('Removing cached TSFC kernels from %s' % TSFCKernel._cachedir)
        clear_cache()
        pyop2_clear_cache()
    except:                     # noqa: E722
        # Unconditional except in order to avoid upgrade script failures.
        log.error("Failed to clear caches. Try running firedrake-clean.")


os.chdir("../..")

if mode == "install":
    log.info("\n\nSuccessfully installed Firedrake.\n")

    log.info("\nFiredrake has been installed in a python venv. You activate it with:\n")
    log.info("  . %s/bin/activate\n" % firedrake_env)
    log.info("The venv can be deactivated by running:\n")
    log.info("  deactivate\n\n")
    log.info("To upgrade Firedrake activate the venv and run firedrake-update\n")
else:
    log.info("\n\nSuccessfully updated Firedrake.\n")<|MERGE_RESOLUTION|>--- conflicted
+++ resolved
@@ -1219,39 +1219,6 @@
     # Force Cython to install first to work around pip dependency issues.
     run_pip_install(["Cython>=0.22"])
 
-<<<<<<< HEAD
-    # Need to install petsc first in order to resolve hdf5 dependency.
-    if not args.honour_petsc_dir:
-        pipinstall.append("--no-deps")
-        packages.remove("petsc")
-        install("petsc/")
-        pipinstall.pop()
-
-    for p in packages:
-        pip_requirements(p)
-
-    build_and_install_h5py()
-    build_and_install_libspatialindex()
-    build_and_install_libsupermesh()
-    pipinstall.append("--no-deps")
-    for p in packages:
-        if p == "loopy":
-            # loopy dependencies are handled in setup.py, pop --no-deps
-            pipinstall.pop()
-            install(p + "/")
-            pipinstall.append("--no-deps")
-        else:
-            install(p+"/")
-            sys.path.append(os.getcwd() + "/" + p)
-
-    # Work around easy-install.pth bug.
-    try:
-        packages.remove("petsc")
-    except ValueError:
-        pass
-    packages.remove("petsc4py")
-    packages.remove("firedrake")
-=======
     with environment(**compiler_env):
         # Need to install petsc first in order to resolve hdf5 dependency.
         if not args.honour_petsc_dir:
@@ -1265,6 +1232,11 @@
         build_and_install_h5py()
         build_and_install_libspatialindex()
         build_and_install_libsupermesh()
+        if "loopy" in packages:
+            # We do want to install loopy's dependencies.
+            install("loopy/")
+            packages.remove("loopy")
+
         with pipargs("--no-deps"):
             for p in packages:
                 install(p+"/")
@@ -1277,7 +1249,6 @@
             pass
         packages.remove("petsc4py")
         packages.remove("firedrake")
->>>>>>> d9faf46a
 
         build_update_script()
 
@@ -1333,33 +1304,6 @@
     for p in packages:
         pip_requirements(p)
 
-<<<<<<< HEAD
-    try:
-        packages.remove("PyOP2")
-        packages.remove("firedrake")
-    except ValueError:
-        pass
-    packages += ("PyOP2", "firedrake")
-    for p in packages:
-        clean(p)
-        if p == "loopy":
-            # install loopy dependencies in setup.py
-            pipinstall.pop()
-            install(p + "/")
-            pipinstall.append("--no-deps")
-            continue
-        install(p+"/")
-
-    # Ensure pytest is at the latest version
-    run_pip(["install", "-U", "pytest"])
-
-if options["slepc"]:
-    build_and_install_slepc()
-if options["slope"]:
-    build_and_install_slope()
-if args.documentation_dependencies:
-    install_documentation_dependencies()
-=======
     with pipargs("--no-deps"):
         with environment(**compiler_env):
             # Only rebuild petsc if it has changed.
@@ -1376,6 +1320,12 @@
             build_and_install_libspatialindex()
             build_and_install_libsupermesh()
 
+    if "loopy" in packages:
+        # We do want to install loopy's dependencies.
+        clean("loopy")
+        install("loopy/")
+        packages.remove("loopy")
+    with pipargs("--no-deps"):
         try:
             packages.remove("PyOP2")
             packages.remove("firedrake")
@@ -1397,7 +1347,6 @@
             build_and_install_slope()
     if args.documentation_dependencies:
         install_documentation_dependencies()
->>>>>>> d9faf46a
 
 try:
     import firedrake_configuration
